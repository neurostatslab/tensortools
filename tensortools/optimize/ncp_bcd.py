--- conflicted
+++ resolved
@@ -125,11 +125,7 @@
             components = [U[j] for j in range(N) if j != n]
 
             # i) compute the N-1 gram matrices
-<<<<<<< HEAD
-            grams = np.multiply.reduce([arr.T.dot(arr) for arr in components])
-=======
             grams = np.prod([arr.T.dot(arr) for arr in components], axis=0)
->>>>>>> 11882811
 
             # Update gradient Lipschnitz constant
             L0 = L  # Lipschitz constants
@@ -150,11 +146,7 @@
         # Compute objective function and update optimization result.
         # grams *= U[X.ndim - 1].T.dot(U[X.ndim - 1])
         # obj = np.sqrt(np.sum(grams) - 2 * np.sum(U[X.ndim - 1] * p) + normX**2) / normX
-<<<<<<< HEAD
-        obj = linalg.norm(X - U.full()) / normX
-=======
         obj = np.linalg.norm(X - U.full()) / normX
->>>>>>> 11882811
         result.update(obj)
 
         # Correction and extrapolation.
