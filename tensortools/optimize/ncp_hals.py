"""
Nonnegative CP decomposition by Hierarchical alternating least squares (HALS).

Author: N. Benjamin Erichson <erichson@uw.edu>
"""

import numpy as np
import numba

from tensortools.operations import unfold, khatri_rao
from tensortools.tensors import KTensor
from tensortools.optimize import FitResult, optim_utils


def ncp_hals(
        X, rank, mask=None, random_state=None, init='rand',
        skip_modes=[], negative_modes=[], **options):
    """
    Fits nonnegtaive CP Decomposition using the Hierarcial Alternating Least
    Squares (HALS) Method.

    Parameters
    ----------
    X : (I_1, ..., I_N) array_like
        A real array with nonnegative entries and ``X.ndim >= 3``.

    rank : integer
        The `rank` sets the number of components to be computed.

    mask : (I_1, ..., I_N) array_like
        Binary tensor, same shape as X, specifying censored or missing data values
        at locations where (mask == 0) and observed data where (mask == 1).

    random_state : integer, RandomState instance or None, optional (default ``None``)
        If integer, random_state is the seed used by the random number generator;
        If RandomState instance, random_state is the random number generator;
        If None, the random number generator is the RandomState instance used by np.random.

    init : str, or KTensor, optional (default ``'rand'``).
        Specifies initial guess for KTensor factor matrices.
        If ``'randn'``, Gaussian random numbers are used to initialize.
        If ``'rand'``, uniform random numbers are used to initialize.
        If KTensor instance, a copy is made to initialize the optimization.

    skip_modes : iterable, optional (default ``[]``).
        Specifies modes of the tensor that are not fit. This can be
        used to fix certain factor matrices that have been previously
        fit.

    negative_modes : iterable, optional (default ``[]``).
        Specifies modes of the tensor whose factors are not constrained
        to be nonnegative.

    options : dict, specifying fitting options.

        tol : float, optional (default ``tol=1E-5``)
            Stopping tolerance for reconstruction error.

        max_iter : integer, optional (default ``max_iter = 500``)
            Maximum number of iterations to perform before exiting.

        min_iter : integer, optional (default ``min_iter = 1``)
            Minimum number of iterations to perform before exiting.

        max_time : integer, optional (default ``max_time = np.inf``)
            Maximum computational time before exiting.

        verbose : bool ``{'True', 'False'}``, optional (default ``verbose=True``)
            Display progress.


    Returns
    -------
    result : FitResult instance
        Object which holds the fitted results. It provides the factor matrices
        in form of a KTensor, ``result.factors``.


    Notes
    -----
    This implemenation is using the Hierarcial Alternating Least Squares Method.


    References
    ----------
    Cichocki, Andrzej, and P. H. A. N. Anh-Huy. "Fast local algorithms for
    large scale nonnegative matrix and tensor factorizations."
    IEICE transactions on fundamentals of electronics, communications and
    computer sciences 92.3: 708-721, 2009.

    Examples
    --------


    """

    # Mask missing elements.
    if mask is not None:
        X = np.copy(X)
        X[~mask] = np.mean(X[mask])

    # Check inputs.
    optim_utils._check_cpd_inputs(X, rank)

    # Initialize problem.
    U, normX = optim_utils._get_initial_ktensor(init, X, rank, random_state)
    result = FitResult(U, 'NCP_HALS', **options)

    # Store problem dimensions.
    normX = np.linalg.norm(X)

    # ~~~~~~~~~~~~~~~~~~~~~~~~~~~~~~~~~~~~~~~~~~~~~~~~~~~~~~~~~~~~~~~~~~~~~~~~~~
    # Iterate the HALS algorithm until convergence or maxiter is reached
    # i)   compute the N gram matrices and multiply
    # ii)  Compute Khatri-Rao product
    # iii) Update component U_1, U_2, ... U_N
    # ~~~~~~~~~~~~~~~~~~~~~~~~~~~~~~~~~~~~~~~~~~~~~~~~~~~~~~~~~~~~~~~~~~~~~~~~~~

    while result.still_optimizing:

        for n in range(X.ndim):

            # Skip modes that are specified as fixed.
            if n in skip_modes:
                continue

            # Select all components, but U_n
            components = [U[j] for j in range(X.ndim) if j != n]

            # i) compute the N-1 gram matrices
<<<<<<< HEAD
            grams = np.multiply.reduce([arr.T @ arr for arr in components])
=======
            grams = np.prod([arr.T @ arr for arr in components], axis=0)
>>>>>>> 11882811

            # ii)  Compute Khatri-Rao product
            kr = khatri_rao(components)
            Xmkr = unfold(X, n).dot(kr)

            # iii) Update component U_n
            _hals_update(U[n], grams, Xmkr, n not in negative_modes)

            # iv) Update masked elements.
            if mask is not None:
                pred = U.full()
                X[~mask] = pred[~mask]

        # ~~~~~~~~~~~~~~~~~~~~~~~~~~~~~~~~~~~~~~~~~~~~~~~~~~~~~~~~~~~~~~~~~~~
        # Update the optimization result, checks for convergence.
        # ~~~~~~~~~~~~~~~~~~~~~~~~~~~~~~~~~~~~~~~~~~~~~~~~~~~~~~~~~~~~~~~~~~~

        if mask is None:

            # Determine mode that was fit last.
            n = np.setdiff1d(np.arange(X.ndim), skip_modes).max()

            # Add contribution of last fit factors to gram matrix.
            grams *= U[n].T @ U[n]
            residsq = np.sum(grams) - 2 * np.sum(U[n] * Xmkr) + (normX ** 2)
            result.update(np.sqrt(residsq) / normX)

        else:
            result.update(np.linalg.norm(X - pred) / normX)

    # end optimization loop, return result.
    return result.finalize()


@numba.jit(nopython=True)
def _hals_update(factors, grams, Xmkr, nonneg):

    dim = factors.shape[0]
    rank = factors.shape[1]
    indices = np.arange(rank)

    # Handle special case of rank-1 model.
    if rank == 1:
        if nonneg:
            factors[:] = np.maximum(0.0, Xmkr / grams[0, 0])
        else:
            factors[:] = Xmkr / grams[0, 0]

    # Do a few inner iterations.
    else:
        for itr in range(3):
            for p in range(rank):
                idx = (indices != p)
                Cp = factors[:, idx] @ grams[idx][:, p]
                r = (Xmkr[:, p] - Cp) / np.maximum(grams[p, p], 1e-6)

                if nonneg:
                    factors[:, p] = np.maximum(r, 0.0)
                else:
                    factors[:, p] = r<|MERGE_RESOLUTION|>--- conflicted
+++ resolved
@@ -128,11 +128,7 @@
             components = [U[j] for j in range(X.ndim) if j != n]
 
             # i) compute the N-1 gram matrices
-<<<<<<< HEAD
-            grams = np.multiply.reduce([arr.T @ arr for arr in components])
-=======
             grams = np.prod([arr.T @ arr for arr in components], axis=0)
->>>>>>> 11882811
 
             # ii)  Compute Khatri-Rao product
             kr = khatri_rao(components)
